--- conflicted
+++ resolved
@@ -543,28 +543,7 @@
 
     cpus_per_node = mpi_per_node * omp_per_mpi
     if fleurinpData:
-<<<<<<< HEAD
-        modes = fleurinpData.get_fleur_modes()
-
-        # fleur version < 32 # todo this is not nice
-        kpts = fleurinpData.attributes['inp_dict']['calculationSetup'].get('bzIntegration', None)
-        if kpts is None:
-            kpts = fleurinpData.attributes['inp_dict']['cell']['bzIntegration']
-        if modes['band']:
-            kpts = kpts['altKPointSet']['count']
-        else:
-            if 'kPointList' in kpts:
-                kpts = kpts['kPointList']['count']
-            elif 'kPointLists' in kpts:  # There can probably be others
-                # also it is not clear for which kpoint set to optimize the execution
-                # the one with the most kpoints? Find one which best for all?
-                kpts = kpts['kPointLists']['kPointList']['count']
-            else:
-                kpts = kpts['kPointCount']['count']
-        kpts = int(kpts)
-=======
         kpts = fleurinpData.get_nkpts()
->>>>>>> 535f199f
     elif not kpts:
         raise ValueError('You must specify either kpts of fleurinpData')
     divisors_kpts = divisors(kpts)
