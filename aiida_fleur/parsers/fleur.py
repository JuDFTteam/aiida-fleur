--- conflicted
+++ resolved
@@ -138,11 +138,7 @@
                                                        ).get('num_mpiprocs_per_machine', 1)
 
                     kb_used = 0.0
-<<<<<<< HEAD
-                    with output_folder.open('out.xml', 'r') as out_file:  #lazy out.xml parsing
-=======
                     with output_folder.open('out.xml', 'r') as out_file:  # lazy out.xml parsing
->>>>>>> f9d61bf9
                         outlines = out_file.read()
                         try:
                             line_avail = re.findall(r'<mem memoryPerNode="\d+', outlines)[0]
@@ -170,18 +166,6 @@
                     elif 'Error checking M.T. radii' in error_file_lines:
                         return self.exit_codes.ERROR_MT_RADII
                     elif 'Overlapping MT-spheres during relaxation: ' in error_file_lines:
-<<<<<<< HEAD
-                        over_indices = re.findall(r'relaxation: +\S+ +\S+ +\S+',
-                                                  error_file_lines)[0].split()[1:]
-                        error_params = {
-                            'error_name': 'MT_OVERLAP_RELAX',
-                            'description':
-                            ('This output node contains information'
-                             'about FLEUR error'),
-                            'overlapped_indices': over_indices[:2],
-                            'overlaping_value': over_indices[2]
-                        }
-=======
                         overlap_line = re.findall(r'\S+ +\S+ olap: +\S+',
                                                   error_file_lines)[0].split()
                         error_params = {'error_name': 'MT_OVERLAP_RELAX',
@@ -189,7 +173,6 @@
                                                         'about FLEUR error'),
                                         'overlapped_indices': overlap_line[:2],
                                         'overlaping_value': overlap_line[3]}
->>>>>>> f9d61bf9
                         link_name = self.get_linkname_outparams()
                         error_params = Dict(dict=error_params)
                         self.out('error_params', error_params)
