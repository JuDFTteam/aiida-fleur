# -*- coding: utf-8 -*-
###############################################################################
# Copyright (c), Forschungszentrum Jülich GmbH, IAS-1/PGI-1, Germany.         #
#                All rights reserved.                                         #
# This file is part of the AiiDA-FLEUR package.                               #
#                                                                             #
# The code is hosted on GitHub at https://github.com/JuDFTteam/aiida-fleur    #
# For further information on the license, see the LICENSE.txt file            #
# For further information please visit http://www.flapw.de or                 #
# http://aiida-fleur.readthedocs.io/en/develop/                               #
###############################################################################
"""
    In this module you find the workflow 'FleurCreateMagneticWorkChain' for creation of relaxed
    film deposited on a cubic substrate.
"""

from __future__ import absolute_import
import copy
import six

from aiida.engine import WorkChain, if_
from aiida.engine import calcfunction as cf
from aiida.orm import StructureData, Dict, Float, load_node, Str
from aiida.common import AttributeDict
from aiida.common.exceptions import NotExistent

from aiida_fleur.workflows.eos import FleurEosWorkChain
from aiida_fleur.workflows.base_relax import FleurBaseRelaxWorkChain


class FleurCreateMagneticWorkChain(WorkChain):
    """
        This workflow creates relaxed magnetic film on a substrate.
    """
    _workflowversion = "0.1.2"

    _wf_default = {
        'lattice': 'fcc',
        'miller': [[-1, 1, 0], [0, 0, 1], [1, 1, 0]],
        'host_symbol': 'Pt',
        'latticeconstant': 4.0,
        'size': (1, 1, 5),
<<<<<<< HEAD
        'replacements': {
            0: 'Fe',
            -1: 'Fe'
        },
=======
        'replacements': {0: 'Fe', -1: 'Fe'},
        'hold_n_first_layers': 3,
>>>>>>> a757270a
        'decimals': 10,
        'pop_last_layers': 1,
        'total_number_layers': 4,
        'num_relaxed_layers': 2
    }

    @classmethod
    def define(cls, spec):
        super(FleurCreateMagneticWorkChain, cls).define(spec)
        spec.expose_inputs(FleurEosWorkChain, namespace_options={
                           'required': False, 'populate_defaults': False}, namespace='eos', exclude=('structure', ))
        spec.expose_inputs(FleurBaseRelaxWorkChain, namespace_options={
                           'required': False, 'populate_defaults': False}, namespace='relax', exclude=('structure', ))
        spec.input("wf_parameters", valid_type=Dict, required=False)
        spec.input("eos_output", valid_type=Dict, required=False)
        spec.input("optimized_structure", valid_type=StructureData, required=False)
        spec.input("distance_suggestion", valid_type=Dict, required=False)

        spec.outline(
            cls.start,
            if_(cls.eos_needed)(
                cls.run_eos, ),
            if_(cls.relax_needed)(
                cls.run_relax,),
            cls.make_magnetic
        )

        spec.output('magnetic_structure', valid_type=StructureData)

        # exit codes
        spec.exit_code(230, 'ERROR_INVALID_INPUT_PARAM', message="Invalid workchain parameters.")
        spec.exit_code(231, 'ERROR_INVALID_INPUT_CONFIG', message="Invalid input configuration.")
        spec.exit_code(
            380, 'ERROR_NOT_SUPPORTED_LATTICE', message="Specified substrate has to be bcc or fcc."
        )
        spec.exit_code(382, 'ERROR_RELAX_FAILED', message="Relaxation calculation failed.")
        spec.exit_code(383, 'ERROR_EOS_FAILED', message="EOS WorkChain failed.")

    def eos_needed(self):
        """
        Returns True if EOS WorkChain should be submitted
        """
        return self.ctx.eos_needed

    def prepare_eos(self):
        """
        Initialize inputs for eos workflow:
        wf_param, options, calculation parameters, codes, structure
        """
        inputs = AttributeDict(self.exposed_inputs(FleurEosWorkChain, namespace='eos'))
        inputs.metadata.label = 'EOS_substrate'
        inputs.metadata.description = 'The EOS workchain finding equilibrium substrate'
        # Here wf_dict nodes appears out of nowwhere.
        inputs.structure = create_substrate_bulk(Dict(dict=self.ctx.wf_dict))

        if not isinstance(inputs.structure, StructureData):
            return inputs, inputs.structure  # exit code thrown in create_substrate_bulk

        return inputs, None

    def run_eos(self):
        """
        Optimize lattice parameter for substrate bulk structure.
        """
        self.report('INFO: submit EOS WorkChain')
        inputs = {}
        inputs, error = self.prepare_eos()
        if error:
            return error
        res = self.submit(FleurEosWorkChain, **inputs)
        self.to_context(eos_wc=res)

    def start(self):
        """
        Retrieve and initialize paramters of the WorkChain
        """
        self.report(
            'INFO: started Create Magnetic Film'
            ' workflow version {}\n'.format(self._workflowversion)
        )

        self.ctx.info = []
        self.ctx.warnings = []
        self.ctx.errors = []
        self.ctx.energy_dict = []
        self.ctx.substrate = None

        # initialize the dictionary using defaults if no wf paramters are given
        wf_default = copy.deepcopy(self._wf_default)
        if 'wf_parameters' in self.inputs:
            wf_dict = self.inputs.wf_parameters.get_dict()
        else:
            wf_dict = wf_default

        extra_keys = []
        for key in wf_dict.keys():
            if key not in list(wf_default.keys()):
                extra_keys.append(key)
        if extra_keys:
            error = 'ERROR: input wf_parameters for Create Magnetic contains extra keys: {}'.format(
                extra_keys
            )
            self.report(error)
            return self.exit_codes.ERROR_INVALID_INPUT_PARAM

        # extend wf parameters given by user using defaults
        for key, val in six.iteritems(wf_default):
            wf_dict[key] = wf_dict.get(key, val)
        self.ctx.wf_dict = wf_dict

        inputs = self.inputs
        if 'eos' in inputs:
            self.report('INFO: EOS workchain will be submitted')
            self.ctx.eos_needed = True
            self.ctx.relax_needed = True
            if 'eos_output' in inputs:
                self.report('ERROR: you specified both eos_output and eos wc inputs.')
                return self.exit_codes.ERROR_INVALID_INPUT_CONFIG
            if 'relax' not in inputs:
                self.report('ERROR: no relax wc input was given despite EOS is needed.')
                return self.exit_codes.ERROR_INVALID_INPUT_CONFIG
            if 'optimized_structure' in inputs:
                self.report('ERROR: optimized structure was given despite EOS is needed.')
                return self.exit_codes.ERROR_INVALID_INPUT_CONFIG
        else:
            if 'eos_output' in inputs:
                self.report('INFO: Outputs of the given EOS workchain will be used for relaxation')
                self.ctx.eos_needed = False
                self.ctx.relax_needed = True
                if 'relax' not in inputs:
                    self.report('ERROR: no relax wc input was given despite EOS is needed.')
                    return self.exit_codes.ERROR_INVALID_INPUT_CONFIG
                if 'optimized_structure' in inputs:
                    self.report('ERROR: optimized structure was given despite relax is needed.')
                    return self.exit_codes.ERROR_INVALID_INPUT_CONFIG
            else:
                if 'optimized_structure' in inputs:
                    self.report('INFO: given relaxed structure will be used, no EOS or relax WC')
                    self.ctx.eos_needed = False
                    self.ctx.relax_needed = False
                    if 'relax' in inputs:
                        self.report('ERROR: relax wc input was given but relax is not needed.')
                        return self.exit_codes.ERROR_INVALID_INPUT_CONFIG
                else:
                    self.ctx.eos_needed = False
                    self.ctx.relax_needed = True
                    self.report('INFO: relaxation will be continued; no EOS')
                    if 'relax' not in inputs:
                        self.report('ERROR: relax wc input was not given but relax is needed.')
                        return self.exit_codes.ERROR_INVALID_INPUT_CONFIG

        if "relax" in inputs and "distance_suggestion" not in inputs:
            self.report('ERROR: relax wc input was given but distance_suggestion was not.')
            return self.exit_codes.ERROR_INVALID_INPUT_CONFIG

    def relax_needed(self):
        """
        Returns true if interlayer relaxation should be performed.
        """
        if self.ctx.eos_needed or 'eos_output' in self.inputs:
            if not self.ctx.eos_needed:
                eos_output = self.inputs.eos_output
            else:
                try:
                    eos_output = self.ctx.eos_wc.outputs.output_eos_wc_para
                except NotExistent:
                    return self.ctx.ERROR_EOS_FAILED

            self.ctx.scaling_param = eos_output.get_dict()['scaling_gs']

        return self.ctx.relax_needed

    def run_relax(self):
        """
        Optimize interlayer distance.
        """
        self.report('INFO: submit Relaxation WorkChain')
        inputs = {}
        inputs, error = self.prepare_relax()
        if error:
            return error
        res = self.submit(FleurBaseRelaxWorkChain, **inputs)
        self.to_context(relax_wc=res)

    def prepare_relax(self):
        """
        Initialise inputs for Relax workchain
        """
        inputs = AttributeDict(self.exposed_inputs(FleurBaseRelaxWorkChain, namespace='relax'))
        inputs.metadata.label = 'Relax_symmetric_film'
        inputs.metadata.description = 'The Relax workchain relaxing film structure'

        if self.ctx.eos_needed or 'eos_output' in self.inputs:
            if not self.ctx.eos_needed:
                eos_output = self.inputs.eos_output
            else:
                try:
                    eos_output = self.ctx.eos_wc.outputs.output_eos_wc_para
                except NotExistent:
                    return self.ctx.ERROR_EOS_FAILED
            # print(eos_output.get_dict())
            scaling_param = eos_output.get_dict()['scaling_gs']
<<<<<<< HEAD
            #print('wf_dict', self.ctx.wf_dict)
            # print(scaling_param)
            Dict(dict=self.ctx.wf_dict)

            res_dict = create_film_to_relax(
                wf_dict_node=Dict(dict=self.ctx.wf_dict),
                scaling_parameter=Float(float(scaling_param)))
            inputs.scf.structure = res_dict.get('centered_film')
            substrate = res_dict.get('substrate')
=======

            out_create_structure = create_film_to_relax(
                wf_dict_node=Dict(dict=self.ctx.wf_dict), scaling_parameter=Float(scaling_param),
                suggestion_node=self.inputs.distance_suggestion)
            inputs.scf.structure = out_create_structure['structure']
            substrate = out_create_structure['substrate']
>>>>>>> a757270a
            # TODO: error handling might be needed
            self.ctx.substrate = substrate.uuid  # can not store aiida data nodes directly in ctx.

            if not isinstance(inputs.scf.structure, StructureData):
                return inputs, inputs.scf.structure

        return inputs, None

    def make_magnetic(self):
        """
        Analuses outputs of previous steps and generated the final
        structure suitable for magnetic film calculations.
        """

        if 'optimized_structure' not in self.inputs:
            if not self.ctx.relax_wc.is_finished_ok:
                return self.exit_codes.ERROR_RELAX_FAILED

        if self.ctx.relax_needed:
            optimized_structure = self.ctx.relax_wc.outputs.optimized_structure
        else:
            optimized_structure = self.inputs.optimized_structure

        para_dict = {
            'total_number_layers': self.ctx.wf_dict['total_number_layers'],
            'num_relaxed_layers': self.ctx.wf_dict['num_relaxed_layers']
        }

        if not self.ctx.substrate:  # workchain was stated from remote->Relax or optimized_structure
            if 'optimized_structure' in self.inputs:
                self.ctx.substrate = find_substrate(
                    structure=self.inputs['optimized_structure'])
            else:
                self.ctx.substrate = find_substrate(remote=self.inputs.relax.scf.remote_data)

        # to track the provenance from which structures it was created
        magnetic = magnetic_slab_from_relaxed_cf(
            optimized_structure, load_node(self.ctx.substrate), Dict(dict=para_dict)
        )
        magnetic.label = 'magnetic_structure'
        magnetic.description = (
            'Magnetic structure slab created within FleurCreateMagneticWorkChain, '
            'created from : {} and {}'.format(optimized_structure.uuid, self.ctx.substrate)
        )

        self.out('magnetic_structure', magnetic)


'''
@cf
def save_structure(structure):
    """
    Save a structure data node to provide correct provenance.
    """
    structure_return = structure.clone()
    return structure_return
'''
@cf
def magnetic_slab_from_relaxed_cf(optimized_structure, substrate, para_dict):
    """ calcfunction which wraps magnetic_slab_from_relaxed to keep provenance """
    from aiida_fleur.tools.StructureData_util import magnetic_slab_from_relaxed

    magnetic = magnetic_slab_from_relaxed(optimized_structure, substrate, **para_dict.get_dict())

    return magnetic


@cf
def create_substrate_bulk(wf_dict_node):
    """
    Calcfunction to create a bulk structure of a substrate.

    :params wf_dict: AiiDA dict node with at least keys lattice, host_symbol and latticeconstant
    (If they are not there, raises KeyError)
    Lattice key supports only fcc and bcc

    raises ExitCode 380, ERROR_NOT_SUPPORTED_LATTICE
    """

    from aiida.engine import ExitCode
    from ase.lattice.cubic import FaceCenteredCubic
    from ase.lattice.cubic import BodyCenteredCubic

    wf_dict = wf_dict_node.get_dict()
    lattice = wf_dict['lattice']
    if lattice == 'fcc':
        structure_factory = FaceCenteredCubic
    elif lattice == 'bcc':
        structure_factory = BodyCenteredCubic
    else:
        return ExitCode(
            380, 'ERROR_NOT_SUPPORTED_LATTICE', message="Specified substrate has to be bcc or fcc."
        )

    miller = [[1, 0, 0], [0, 1, 0], [0, 0, 1]]
    host_symbol = wf_dict['host_symbol']
    latticeconstant = wf_dict['latticeconstant']
    size = (1, 1, 1)
    structure = structure_factory(
        miller=miller,
        symbol=host_symbol,
        pbc=(1, 1, 1),
        latticeconstant=latticeconstant,
        size=size
    )

    return StructureData(ase=structure)


@cf
def create_film_to_relax(wf_dict_node, scaling_parameter, suggestion_node):
    """
    Create a film structure those interlayers will be relaxed.
    """
    from aiida_fleur.tools.StructureData_util import create_manual_slab_ase, center_film, adjust_film_relaxation

    # scaling_parameter = eos_output.get_dict()['scaling_gs']
    wf_dict = wf_dict_node.get_dict()
    scaling_parameter = float(scaling_parameter)

    miller = wf_dict['miller']
    host_symbol = wf_dict['host_symbol']
<<<<<<< HEAD
    latticeconstant = wf_dict['latticeconstant'] * float(scaling_parameter)  # get rid of Float
=======
    latticeconstant = wf_dict['latticeconstant'] * scaling_parameter ** (1/3.0)
>>>>>>> a757270a
    size = wf_dict['size']
    replacements = wf_dict['replacements']
    pop_last_layers = wf_dict['pop_last_layers']
    decimals = wf_dict['decimals']
    lattice = wf_dict['lattice']
    hold_layers = wf_dict['hold_n_first_layers']

<<<<<<< HEAD
    structure = create_manual_slab_ase(
        miller=miller,
        host_symbol=host_symbol,
        latticeconstant=latticeconstant,
        size=size,
        replacements=replacements,
        decimals=decimals,
        pop_last_layers=pop_last_layers
    )
    # comment: Do one still needs to rotate the structre, or are you always cutting in 1,0,0 in
    # these special cases here?

    substrate = create_manual_slab_ase(
        miller=miller,
        host_symbol=host_symbol,
        latticeconstant=latticeconstant,
        size=(1, 1, 1),
        replacements=None,
        decimals=decimals
    )
=======
    structure = create_manual_slab_ase(lattice=lattice, miller=miller, host_symbol=host_symbol,
                                       latticeconstant=latticeconstant, size=size,
                                       replacements=replacements, decimals=decimals,
                                       pop_last_layers=pop_last_layers)

    structure = StructureData(ase=structure)

    # substrate needs to be reversed
    substrate = create_manual_slab_ase(lattice=lattice, miller=miller, host_symbol=host_symbol,
                                       latticeconstant=latticeconstant, size=(1, 1, 1),
                                       replacements=None, decimals=decimals, inverse=True)

    tmp_substrate = create_manual_slab_ase(lattice=lattice, miller=miller, host_symbol=host_symbol,
                                           latticeconstant=latticeconstant, size=(2, 2, 2),
                                           replacements=None, decimals=decimals)

    bond_length = find_min_distance_unary_struct(tmp_substrate)
>>>>>>> a757270a

    suggestion = suggestion_node.get_dict()

<<<<<<< HEAD
    return {'centered_film': centered_structure, 'substrate': StructureData(ase=substrate)}
=======
    # structure will be reversed here
    structure = adjust_film_relaxation(structure, suggestion, host_symbol, bond_length, hold_layers)

    centered_structure = center_film(structure)

    return {"structure": centered_structure, "substrate": StructureData(ase=substrate)}


def find_min_distance_unary_struct(tmp_substrate):
    """
    Finds a minimal distance beteween atoms in a unary structure.

    ..warning:

        Make sure tmp_substrate to have a non-primitive unit cell!

    """
    import numpy as np
    distance = tmp_substrate.get_all_distances()
    di = np.diag_indices(len(distance))
    distance[di] = 100
    bond_length = np.amin(distance)
    return bond_length


def find_substrate(remote=None, structure=None):
    """
    Finds the stored substrate structure.
    If remote is given, goes up and tri
    """
    from aiida_fleur.workflows.base_relax import find_inputs_relax
    from aiida.plugins import DataFactory

    FleurinpData = DataFactory('fleur.fleurinp')

    if remote:
        inputs = find_inputs_relax(remote)
    elif structure:
        from aiida.orm import WorkChainNode
        inc_nodes = structure.get_incoming().all()
        for link in inc_nodes:
            if isinstance(link.node, WorkChainNode):
                relax_wc = link.node
                break

        if 'scf__remote_data' in relax_wc.inputs:
            inputs = find_inputs_relax(relax_wc.inputs.scf__remote_data)
        else:
            return relax_wc.inputs.scf__structure.get_incoming().all()[0].node.get_outgoing().get_node_by_label('substrate').uuid

    if isinstance(inputs, FleurinpData):
        raise ValueError("Did not expect to find Relax WC started from FleurinpData")
    else:
        orig_structure = inputs[0]
        return orig_structure.get_incoming().all()[0].node.get_outgoing().get_node_by_label('substrate').uuid
>>>>>>> a757270a
<|MERGE_RESOLUTION|>--- conflicted
+++ resolved
@@ -40,15 +40,8 @@
         'host_symbol': 'Pt',
         'latticeconstant': 4.0,
         'size': (1, 1, 5),
-<<<<<<< HEAD
-        'replacements': {
-            0: 'Fe',
-            -1: 'Fe'
-        },
-=======
         'replacements': {0: 'Fe', -1: 'Fe'},
         'hold_n_first_layers': 3,
->>>>>>> a757270a
         'decimals': 10,
         'pop_last_layers': 1,
         'total_number_layers': 4,
@@ -251,24 +244,12 @@
                     return self.ctx.ERROR_EOS_FAILED
             # print(eos_output.get_dict())
             scaling_param = eos_output.get_dict()['scaling_gs']
-<<<<<<< HEAD
-            #print('wf_dict', self.ctx.wf_dict)
-            # print(scaling_param)
-            Dict(dict=self.ctx.wf_dict)
-
-            res_dict = create_film_to_relax(
-                wf_dict_node=Dict(dict=self.ctx.wf_dict),
-                scaling_parameter=Float(float(scaling_param)))
-            inputs.scf.structure = res_dict.get('centered_film')
-            substrate = res_dict.get('substrate')
-=======
 
             out_create_structure = create_film_to_relax(
                 wf_dict_node=Dict(dict=self.ctx.wf_dict), scaling_parameter=Float(scaling_param),
                 suggestion_node=self.inputs.distance_suggestion)
             inputs.scf.structure = out_create_structure['structure']
             substrate = out_create_structure['substrate']
->>>>>>> a757270a
             # TODO: error handling might be needed
             self.ctx.substrate = substrate.uuid  # can not store aiida data nodes directly in ctx.
 
@@ -391,11 +372,7 @@
 
     miller = wf_dict['miller']
     host_symbol = wf_dict['host_symbol']
-<<<<<<< HEAD
-    latticeconstant = wf_dict['latticeconstant'] * float(scaling_parameter)  # get rid of Float
-=======
     latticeconstant = wf_dict['latticeconstant'] * scaling_parameter ** (1/3.0)
->>>>>>> a757270a
     size = wf_dict['size']
     replacements = wf_dict['replacements']
     pop_last_layers = wf_dict['pop_last_layers']
@@ -403,28 +380,6 @@
     lattice = wf_dict['lattice']
     hold_layers = wf_dict['hold_n_first_layers']
 
-<<<<<<< HEAD
-    structure = create_manual_slab_ase(
-        miller=miller,
-        host_symbol=host_symbol,
-        latticeconstant=latticeconstant,
-        size=size,
-        replacements=replacements,
-        decimals=decimals,
-        pop_last_layers=pop_last_layers
-    )
-    # comment: Do one still needs to rotate the structre, or are you always cutting in 1,0,0 in
-    # these special cases here?
-
-    substrate = create_manual_slab_ase(
-        miller=miller,
-        host_symbol=host_symbol,
-        latticeconstant=latticeconstant,
-        size=(1, 1, 1),
-        replacements=None,
-        decimals=decimals
-    )
-=======
     structure = create_manual_slab_ase(lattice=lattice, miller=miller, host_symbol=host_symbol,
                                        latticeconstant=latticeconstant, size=size,
                                        replacements=replacements, decimals=decimals,
@@ -442,13 +397,9 @@
                                            replacements=None, decimals=decimals)
 
     bond_length = find_min_distance_unary_struct(tmp_substrate)
->>>>>>> a757270a
 
     suggestion = suggestion_node.get_dict()
 
-<<<<<<< HEAD
-    return {'centered_film': centered_structure, 'substrate': StructureData(ase=substrate)}
-=======
     # structure will be reversed here
     structure = adjust_film_relaxation(structure, suggestion, host_symbol, bond_length, hold_layers)
 
@@ -503,5 +454,4 @@
         raise ValueError("Did not expect to find Relax WC started from FleurinpData")
     else:
         orig_structure = inputs[0]
-        return orig_structure.get_incoming().all()[0].node.get_outgoing().get_node_by_label('substrate').uuid
->>>>>>> a757270a
+        return orig_structure.get_incoming().all()[0].node.get_outgoing().get_node_by_label('substrate').uuid