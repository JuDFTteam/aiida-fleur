--- conflicted
+++ resolved
@@ -37,16 +37,12 @@
 
     _workflowversion = "0.1.3"
 
-<<<<<<< HEAD
-    _wf_default = {'relax_iter': 5, 'film_distance_relaxation': False, 'force_criterion': 0.001}
-=======
     _wf_default = {
         'relax_iter': 5,
         'film_distance_relaxation': False,
         'force_criterion': 0.001,
         'atoms_off': []  # '49' is reserved
     }
->>>>>>> a757270a
 
     @classmethod
     def define(cls, spec):
