# -*- coding: utf-8 -*-
###############################################################################
# Copyright (c), Forschungszentrum Jülich GmbH, IAS-1/PGI-1, Germany.         #
#                All rights reserved.                                         #
# This file is part of the AiiDA-FLEUR package.                               #
#                                                                             #
# The code is hosted on GitHub at https://github.com/JuDFTteam/aiida-fleur    #
# For further information on the license, see the LICENSE.txt file            #
# For further information please visit http://www.flapw.de or                 #
# http://aiida-fleur.readthedocs.io/en/develop/                               #
###############################################################################
"""
    In this module you find the workflow 'FleurRelaxWorkChain' for geometry optimization.
"""
from __future__ import absolute_import
from __future__ import print_function
import copy
import numpy as np

import six

from aiida.engine import WorkChain, ToContext, while_
from aiida.engine import calcfunction as cf
from aiida.orm import load_node
from aiida.orm import StructureData, Dict
from aiida.common import AttributeDict
from aiida.common.exceptions import NotExistent

from aiida_fleur.workflows.scf import FleurScfWorkChain
from aiida_fleur.calculation.fleur import FleurCalculation as FleurCalc


class FleurRelaxWorkChain(WorkChain):
    """
    This workflow performs structure optimization.
    """

    _workflowversion = "0.1.3"

    _wf_default = {
        'relax_iter': 5,
        'film_distance_relaxation': False,
        'force_criterion': 0.001,
        'change_mixing_criterion': 0.025,
        'atoms_off': []  # '49' is reserved
    }

    @classmethod
    def define(cls, spec):
        super(FleurRelaxWorkChain, cls).define(spec)
        spec.expose_inputs(FleurScfWorkChain, namespace='scf')
        spec.input("wf_parameters", valid_type=Dict, required=False)

        spec.outline(
            cls.start,
            cls.converge_scf,
            cls.check_failure,
            while_(cls.condition)(
                cls.generate_new_fleurinp,
                cls.converge_scf,
                cls.check_failure,
            ),
            cls.get_results,
            cls.return_results,
        )

        spec.output('out', valid_type=Dict)
        spec.output('optimized_structure', valid_type=StructureData)

        # exit codes
<<<<<<< HEAD
        spec.exit_code(230, 'ERROR_INVALID_INPUT_PARAM',
                       message="Invalid workchain parameters.")
        spec.exit_code(350, 'ERROR_DID_NOT_RELAX',
                       message="Optimization cycle did not lead to convergence of forces.")
        spec.exit_code(351, 'ERROR_SCF_FAILED',
                       message="SCF Workchains failed for some reason.")
        spec.exit_code(352, 'ERROR_NO_RELAX_OUTPUT',
                       message="Found no relaxed structure info in the output of SCF")
        spec.exit_code(353, 'ERROR_NO_SCF_OUTPUT',
                       message="Found no SCF output")
        spec.exit_code(354, 'ERROR_SWITCH_BFGS', message='Force is small, switch to BFGS')
        spec.exit_code(311, 'ERROR_VACUUM_SPILL_RELAX',
                       message='FLEUR calculation failed because an atom spilled to the'
                               'vacuum during relaxation')
        spec.exit_code(313, 'ERROR_MT_RADII_RELAX',
                       message='Overlapping MT-spheres during relaxation.')
=======
        spec.exit_code(230, 'ERROR_INVALID_INPUT_PARAM', message="Invalid workchain parameters.")
        spec.exit_code(
            350,
            'ERROR_DID_NOT_RELAX',
            message="Optimization cycle did not lead to convergence of forces."
        )
        spec.exit_code(351, 'ERROR_SCF_FAILED', message="SCF Workchains failed for some reason.")
        spec.exit_code(
            352,
            'ERROR_NO_RELAX_OUTPUT',
            message="Found no relaxed structure info in the output of SCF"
        )
        spec.exit_code(352, 'ERROR_NO_SCF_OUTPUT', message="Found no SCF output")
        spec.exit_code(
            311,
            'ERROR_VACUUM_SPILL_RELAX',
            message='FLEUR calculation failed because an atom spilled to the'
            'vacuum during relaxation'
        )
        spec.exit_code(
            313, 'ERROR_MT_RADII_RELAX', message='Overlapping MT-spheres during relaxation.'
        )
>>>>>>> ec6b304d

    def start(self):
        """
        Retrieve and initialize paramters of the WorkChain
        """
        self.report(
            'INFO: started structure relaxation workflow version {}\n'
            ''.format(self._workflowversion)
        )

        self.ctx.info = []
        self.ctx.warnings = []
        self.ctx.errors = []

        # Pre-initialization of some variables
        self.ctx.loop_count = 0
        self.ctx.forces = []
        self.ctx.final_cell = None
        self.ctx.final_atom_positions = None
        self.ctx.pbc = None
        self.ctx.reached_relax = True
        self.ctx.switch_bfgs = False
        self.ctx.scf_res = None

        # initialize the dictionary using defaults if no wf paramters are given
        wf_default = copy.deepcopy(self._wf_default)
        if 'wf_parameters' in self.inputs:
            wf_dict = self.inputs.wf_parameters.get_dict()
        else:
            wf_dict = wf_default

        extra_keys = []
        for key in wf_dict.keys():
            if key not in wf_default.keys():
                extra_keys.append(key)
        if extra_keys:
            error = 'ERROR: input wf_parameters for Relax contains extra keys: {}'.format(
                extra_keys
            )
            self.report(error)
            return self.exit_codes.ERROR_INVALID_INPUT_PARAM

        # extend wf parameters given by user using defaults
        for key, val in six.iteritems(wf_default):
            wf_dict[key] = wf_dict.get(key, val)
        self.ctx.wf_dict = wf_dict

        if '49' in wf_dict['atoms_off']:
            error = '"49" label for atoms_off is reserved for internal use'
            self.report(error)
            return self.exit_codes.ERROR_INVALID_INPUT_PARAM

    def converge_scf(self):
        """
        Submits :class:`aiida_fleur.workflows.scf.FleurScfWorkChain`.
        """
        inputs = {}
        if self.ctx.loop_count:
            inputs = self.get_inputs_scf()
        else:
            inputs = self.get_inputs_first_scf()
        res = self.submit(FleurScfWorkChain, **inputs)
        return ToContext(scf_res=res)

    def get_inputs_first_scf(self):
        """
        Initialize inputs for the first iteration.
        """
        input_scf = AttributeDict(self.exposed_inputs(FleurScfWorkChain, namespace='scf'))
        input_scf.metadata.label = 'SCF_forces'
        input_scf.metadata.description = 'The SCF workchain converging forces, part of the Relax'

        if 'wf_parameters' not in input_scf:
            scf_wf_dict = {}
        else:
            scf_wf_dict = input_scf.wf_parameters.get_dict()

        if 'inpxml_changes' not in scf_wf_dict:
            scf_wf_dict['inpxml_changes'] = []

        scf_wf_dict['mode'] = 'force'

        if self.ctx.wf_dict['film_distance_relaxation']:
            scf_wf_dict['inpxml_changes'].append((
                'set_atomgr_att', {
                    'attributedict': {
                        'force': [('relaxXYZ', 'FFT')]
                    },
                    'species': 'all'
                }
            ))

        for specie_off in self.ctx.wf_dict['atoms_off']:
            scf_wf_dict['inpxml_changes'].append(
                ('set_atomgr_att_label', {'attributedict': {'force': [('relaxXYZ', 'FFF')]},
                                          'atom_label': specie_off}))

        scf_wf_dict['inpxml_changes'].append(
            ('set_atomgr_att_label', {'attributedict': {'force': [('relaxXYZ', 'FFF')]},
                                      'atom_label': '49'}))

        input_scf.wf_parameters = Dict(dict=scf_wf_dict)

        return input_scf

    def get_inputs_scf(self):
        """
        Initializes inputs for further iterations.
        """
        input_scf = AttributeDict(self.exposed_inputs(FleurScfWorkChain, namespace='scf'))
        if 'structure' in input_scf:
            del input_scf.structure
            del input_scf.inpgen
            del input_scf.calc_parameters

        if 'wf_parameters' not in input_scf:
            scf_wf_dict = {}
        else:
            scf_wf_dict = input_scf.wf_parameters.get_dict()

        scf_wf_dict['mode'] = 'force'
        input_scf.wf_parameters = Dict(dict=scf_wf_dict)

        scf_wc = self.ctx.scf_res
        last_calc = load_node(scf_wc.outputs.output_scf_wc_para.get_dict()['last_calc_uuid'])

        input_scf.remote_data = last_calc.outputs.remote_folder
        if self.ctx.new_fleurinp:
            input_scf.fleurinp = self.ctx.new_fleurinp

        return input_scf

    def check_failure(self):
        """
        Throws an exit code if scf failed
        """
        try:
            scf_wc = self.ctx.scf_res
        except AttributeError:
            message = 'ERROR: Something went wrong I do not have new atom positions calculation'
            self.control_end_wc(message)
            return self.exit_codes.ERROR_NO_SCF_OUTPUT

        if not scf_wc.is_finished_ok:
            exit_statuses = FleurScfWorkChain.get_exit_statuses(['ERROR_FLEUR_CALCULATION_FAILED'])
            if scf_wc.exit_status == exit_statuses[0]:
                fleur_calc = load_node(
                    scf_wc.outputs.output_scf_wc_para.get_dict()['last_calc_uuid']
                )
                if fleur_calc.exit_status == FleurCalc.get_exit_statuses([
                    'ERROR_VACUUM_SPILL_RELAX'
                ])[0]:
                    self.control_end_wc('Failed due to atom and vacuum overlap')
                    return self.exit_codes.ERROR_VACUUM_SPILL_RELAX
                elif fleur_calc.exit_status == FleurCalc.get_exit_statuses(['ERROR_MT_RADII_RELAX']
                                                                           )[0]:
                    self.control_end_wc('Failed due to MT overlap')
                    return self.exit_codes.ERROR_MT_RADII_RELAX
            return self.exit_codes.ERROR_SCF_FAILED

    def condition(self):
        """
        Checks if relaxation criteria is achieved.

        :return: True if structure is optimised and False otherwise
        """
        scf_wc = self.ctx.scf_res

        try:
            last_calc = load_node(scf_wc.outputs.output_scf_wc_para.dict.last_calc_uuid)
        except (NotExistent, AttributeError):
            # TODO: throw exit code
            # message = 'ERROR: Did not manage to read the largest force'
            # self.control_end_wc(message)
            # return self.exit_codes.ERROR_RELAX_FAILED
            return False
        else:
            forces_data = last_calc.outputs.relax_parameters.get_dict()["posforces"][-1]
            all_forces = []
            for force in forces_data:
                all_forces.extend(force[-3:])
            all_forces = [abs(x) for x in all_forces]
            self.ctx.forces.append(max(all_forces))

        largest_now = self.ctx.forces[-1]

        if largest_now < self.ctx.wf_dict['force_criterion']:
            self.report(
                'Structure is converged to the largest force'
                '{}'.format(self.ctx.forces[-1])
            )
            return False
        elif largest_now < self.ctx.wf_dict['change_mixing_criterion'] and self.inputs.scf.wf_parameters['force_dict']['forcemix'] == 'straight':
            self.report('Seems it is safe to switch to BFGS. Current largest force: '
                        '{}'.format(self.ctx.forces[-1]))
            self.ctx.switch_bfgs = True
            return False


        self.ctx.loop_count = self.ctx.loop_count + 1
        if self.ctx.loop_count == self.ctx.wf_dict['relax_iter']:
            self.ctx.reached_relax = False
            self.report(
                'INFO: Reached optimization iteration number {}. Largest force is {}, '
                'force criterion is {}'.format(
                    self.ctx.loop_count + 1, largest_now, self.ctx.wf_dict['force_criterion']
                )
            )
            return False

        self.report(
            'INFO: submit optimization iteration number {}. Largest force is {}, '
            'force criterion is {}'.format(
                self.ctx.loop_count + 1, largest_now, self.ctx.wf_dict['force_criterion']
            )
        )

        return True

    def generate_new_fleurinp(self):
        """
        This function fetches relax.xml from the previous iteration and calls
        :meth:`~aiida_fleur.workflows.relax.FleurRelaxWorkChain.analyse_relax()`.
        New FleurinpData is stored in the context.
        """
        # TODO do we loose provenance here, which we like to keep?
        scf_wc = self.ctx.scf_res
        last_calc = load_node(scf_wc.outputs.output_scf_wc_para.get_dict()['last_calc_uuid'])
        try:
            relax_parsed = last_calc.outputs.relax_parameters
        except NotExistent:
            return self.exit_codes.ERROR_NO_SCF_OUTPUT

        new_fleurinp = self.analyse_relax(relax_parsed)

        self.ctx.new_fleurinp = new_fleurinp

    @staticmethod
    def analyse_relax(relax_dict):
        """
        This function generates a new fleurinp analysing parsed relax.xml from the previous
        calculation.

        **NOT IMPLEMENTED YET**

        :param relax_dict: parsed relax.xml from the previous calculation
        :return new_fleurinp: new FleurinpData object that will be used for next relax iteration
        """
        # TODO: implement this function, now always use relax.xml generated in FLEUR
        if False:
            return 1

        return None

    def get_results(self):
        """
        Generates results of the workchain.
        Creates a new structure data node which is an
        optimized structure.
        """
        try:
            relax_out = self.ctx.scf_res.outputs.last_fleur_calc_output
        except NotExistent:
            return self.exit_codes.ERROR_NO_SCF_OUTPUT

        relax_out = relax_out.get_dict()

        try:
            cell = relax_out['relax_brav_vectors']
            atom_positions = relax_out['relax_atom_positions']
            film = relax_out['film']
        except KeyError:
            return self.exit_codes.ERROR_NO_RELAX_OUTPUT

        self.ctx.final_cell = cell
        self.ctx.final_atom_positions = atom_positions

        if film == 'True':
            self.ctx.pbc = (True, True, False)
        else:
            self.ctx.pbc = (True, True, True)

    def return_results(self):
        """
        This function stores results of the workchain into the output nodes.
        """
        #TODO maybe we want to have a more detailed array output node with the force and
        # position history of all atoms?
        out = {
            'workflow_name': self.__class__.__name__,
            'workflow_version': self._workflowversion,
            'info': self.ctx.info,
            'warnings': self.ctx.warnings,
            'errors': self.ctx.errors,
            'force': self.ctx.forces,
            'force_iter_done': self.ctx.loop_count,
            'last_scf_wc_uuid': self.ctx.scf_res.uuid
        }

        if self.ctx.final_cell:
            bohr_a = 0.52917721092
            np_cell = np.array(self.ctx.final_cell) * bohr_a
            structure = StructureData(cell=np_cell.tolist())

            for atom in self.ctx.final_atom_positions:
                np_pos = np.array(atom[1:])
                pos_abs = np_pos @ np_cell
                if self.ctx.pbc == (True, True, True):
                    structure.append_atom(
                        position=(pos_abs[0], pos_abs[1], pos_abs[2]), symbols=atom[0]
                    )
                else:  # assume z-direction is orthogonal to xy
                    structure.append_atom(
                        position=(pos_abs[0], pos_abs[1], atom[3] * bohr_a), symbols=atom[0]
                    )

            structure.pbc = self.ctx.pbc
            structure = save_structure(structure)
            self.out('optimized_structure', structure)

        out = save_output_node(Dict(dict=out))
        self.out('out', out)
        if not self.ctx.reached_relax:
            return self.exit_codes.ERROR_DID_NOT_RELAX
        if self.ctx.switch_bfgs:
            return self.exit_codes.ERROR_SWITCH_BFGS

    def control_end_wc(self, errormsg):
        """
        Controlled way to shutdown the workchain. It will initialize the output nodes
        The shutdown of the workchain will has to be done afterwards.
        """
        self.report(errormsg)
        self.ctx.errors.append(errormsg)
        self.return_results()


@cf
def save_structure(structure):
    """
    Save a structure data node to provide correct provenance.
    """
    structure_return = structure.clone()
    return structure_return


@cf
def save_output_node(out):
    """
    Save the out dict in the db to provide correct provenance.
    """
    out_wc = out.clone()
    return out_wc<|MERGE_RESOLUTION|>--- conflicted
+++ resolved
@@ -68,7 +68,6 @@
         spec.output('optimized_structure', valid_type=StructureData)
 
         # exit codes
-<<<<<<< HEAD
         spec.exit_code(230, 'ERROR_INVALID_INPUT_PARAM',
                        message="Invalid workchain parameters.")
         spec.exit_code(350, 'ERROR_DID_NOT_RELAX',
@@ -85,30 +84,6 @@
                                'vacuum during relaxation')
         spec.exit_code(313, 'ERROR_MT_RADII_RELAX',
                        message='Overlapping MT-spheres during relaxation.')
-=======
-        spec.exit_code(230, 'ERROR_INVALID_INPUT_PARAM', message="Invalid workchain parameters.")
-        spec.exit_code(
-            350,
-            'ERROR_DID_NOT_RELAX',
-            message="Optimization cycle did not lead to convergence of forces."
-        )
-        spec.exit_code(351, 'ERROR_SCF_FAILED', message="SCF Workchains failed for some reason.")
-        spec.exit_code(
-            352,
-            'ERROR_NO_RELAX_OUTPUT',
-            message="Found no relaxed structure info in the output of SCF"
-        )
-        spec.exit_code(352, 'ERROR_NO_SCF_OUTPUT', message="Found no SCF output")
-        spec.exit_code(
-            311,
-            'ERROR_VACUUM_SPILL_RELAX',
-            message='FLEUR calculation failed because an atom spilled to the'
-            'vacuum during relaxation'
-        )
-        spec.exit_code(
-            313, 'ERROR_MT_RADII_RELAX', message='Overlapping MT-spheres during relaxation.'
-        )
->>>>>>> ec6b304d
 
     def start(self):
         """
