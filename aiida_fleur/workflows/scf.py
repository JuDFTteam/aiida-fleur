# -*- coding: utf-8 -*-
###############################################################################
# Copyright (c), Forschungszentrum Jülich GmbH, IAS-1/PGI-1, Germany.         #
#                All rights reserved.                                         #
# This file is part of the AiiDA-FLEUR package.                               #
#                                                                             #
# The code is hosted on GitHub at https://github.com/JuDFTteam/aiida-fleur    #
# For further information on the license, see the LICENSE.txt file            #
# For further information please visit http://www.flapw.de or                 #
# http://aiida-fleur.readthedocs.io/en/develop/                               #
###############################################################################
"""
In this module you find the workchain 'FleurScfWorkChain' for the self-consistency
cycle management of a FLEUR calculation with AiiDA.
"""
# TODO: more info in output, log warnings
# TODO: make smarter, ggf delete mixing_history or restart with more or less iterations
# you can use the pattern of the density convergence for this
# TODO: maybe write dict schema for wf_parameter inputs, how?
from __future__ import absolute_import
from lxml import etree

from aiida.orm import Code, load_node
from aiida.orm import StructureData, RemoteData, Dict, Bool, Float
from aiida.engine import WorkChain, while_, if_, ToContext
from aiida.engine import calcfunction as cf
from aiida.common.exceptions import NotExistent

from aiida_fleur.data.fleurinpmodifier import FleurinpModifier
from aiida_fleur.tools.common_fleur_wf import get_inputs_fleur, get_inputs_inpgen
from aiida_fleur.tools.common_fleur_wf import test_and_get_codenode
from aiida_fleur.tools.common_fleur_wf import find_last_submitted_calcjob
from aiida_fleur.tools.create_kpoints_from_distance import create_kpoints_from_distance_parameter
from aiida_fleur.workflows.base_fleur import FleurBaseWorkChain

from aiida_fleur.data.fleurinp import FleurinpData, get_fleurinp_from_remote_data

from masci_tools.io.parsers.fleur import outxml_parser


class FleurScfWorkChain(WorkChain):
    """
    Workchain for converging a FLEUR calculation (SCF).

    It converges the charge density, total energy or the largest force.
    Two paths are possible:

    (1) Start from a structure and run the inpgen first optional with calc_parameters
    (2) Start from a Fleur calculation, with optional remoteData

    :param wf_parameters: (Dict), Workchain Specifications
    :param structure: (StructureData), Crystal structure
    :param calc_parameters: (Dict), Inpgen Parameters
    :param fleurinp: (FleurinpData), to start with a Fleur calculation
    :param remote_data: (RemoteData), from a Fleur calculation
    :param inpgen: (Code)
    :param fleur: (Code)

    :return: output_scf_wc_para (Dict), Information of workflow results
        like Success, last result node, list with convergence behavior
    """

    _workflowversion = '0.4.3'
    _default_wf_para = {
        'fleur_runmax': 4,
        'density_converged': 0.00002,
        'energy_converged': 0.002,
        'force_converged': 0.002,
        'kpoints_distance': None,  # in 1/A, usually 0.1
        'kpoints_force_parity': False,
        'kpoints_force_odd': False,
        'kpoints_force_false': False,
        'mode': 'density',  # 'density', 'energy' or 'force'
        'add_comp_para': {
            'serial': False,
            'only_even_MPI': False,
            'max_queue_nodes': 20,
            'max_queue_wallclock_sec': 86400
        },
        'itmax_per_run': 30,
        'force_dict': {
            'qfix': 2,
            'forcealpha': 1.0,
            'forcemix': 'straight'
        },
        'use_relax_xml': False,
        'inpxml_changes': [],
    }

    _default_options = {
        'optimize_resources': True,
        'resources': {
            'num_machines': 1,
            'num_mpiprocs_per_machine': 1
        },
        'max_wallclock_seconds': 6 * 60 * 60,
        'queue_name': '',
        'custom_scheduler_commands': '',
        'import_sys_environment': False,
        'environment_variables': {}
    }

    @classmethod
    def define(cls, spec):
        super().define(spec)
        spec.input('fleur', valid_type=Code, required=True)
        spec.input('inpgen', valid_type=Code, required=False)
        spec.input('wf_parameters', valid_type=Dict, required=False)
        spec.input('structure', valid_type=StructureData, required=False)
        spec.input('calc_parameters', valid_type=Dict, required=False)
        spec.input('fleurinp', valid_type=FleurinpData, required=False)
        spec.input('remote_data', valid_type=RemoteData, required=False)
        spec.input('options', valid_type=Dict, required=False)
        spec.input('settings', valid_type=Dict, required=False)
        spec.input('settings_inpgen', valid_type=Dict, required=False)
        spec.outline(cls.start, cls.validate_input,
                     if_(cls.fleurinpgen_needed)(cls.run_fleurinpgen), cls.run_fleur, cls.inspect_fleur, cls.get_res,
                     while_(cls.condition)(cls.run_fleur, cls.inspect_fleur, cls.get_res), cls.return_results)

        spec.output('fleurinp', valid_type=FleurinpData)
        spec.output('output_scf_wc_para', valid_type=Dict)
        spec.output('last_fleur_calc_output', valid_type=Dict)

        # exit codes
        spec.exit_code(230, 'ERROR_INVALID_INPUT_PARAM', message='Invalid workchain parameters.')
        spec.exit_code(231, 'ERROR_INVALID_INPUT_CONFIG', message='Invalid input configuration.')
        spec.exit_code(233,
                       'ERROR_INVALID_CODE_PROVIDED',
                       message='Input codes do not correspond to fleur or inpgen respectively.')
        spec.exit_code(235, 'ERROR_CHANGING_FLEURINPUT_FAILED', message='Input file modification failed.')
        spec.exit_code(236, 'ERROR_INVALID_INPUT_FILE', message="Input file was corrupted after user's modifications.")
        spec.exit_code(360, 'ERROR_INPGEN_CALCULATION_FAILED', message='Inpgen calculation failed.')
        spec.exit_code(361, 'ERROR_FLEUR_CALCULATION_FAILED', message='Fleur calculation failed.')
        spec.exit_code(362, 'ERROR_DID_NOT_CONVERGE', message='SCF cycle did not lead to convergence.')

    def start(self):
        """
        init context and some parameters
        """
        self.report('INFO: started convergence workflow version {}' ''.format(self._workflowversion))

        ####### init    #######

        # internal para /control para
        self.ctx.last_base_wc = None
        self.ctx.loop_count = 0
        self.ctx.relax_generated = False
        self.ctx.calcs = []
        self.ctx.abort = False
        self.ctx.reached_conv = True

        wf_default = self._default_wf_para
        if 'wf_parameters' in self.inputs:
            wf_dict = self.inputs.wf_parameters.get_dict()
        else:
            wf_dict = wf_default

        for key, val in wf_default.items():
            wf_dict[key] = wf_dict.get(key, val)
        self.ctx.wf_dict = wf_dict

        fleur = self.inputs.fleur
        fleur_extras = fleur.extras
        inpgen_extras = None
        if 'inpgen' in self.inputs:
            inpgen = self.inputs.inpgen
            inpgen_extras = inpgen.extras

        defaultoptions = self._default_options.copy()
        user_options = {}
        if 'options' in self.inputs:
            user_options = self.inputs.options.get_dict()
        '''
        # extend options by code defaults given in code extras
        # Maybe do full recursive merge
        if 'queue_defaults' in fleur_extras:
            qd = fleur_extras['queue_defaults']
            queue = user_options.get('queue', 'default')
            defaults_queue = qd.get(queue, {})
            for key, val in defaultoptions.items():
                defaultoptions[key] = defaults_queue.get(key, val)
        '''
        if 'options' in self.inputs:
            options = user_options
        else:
            options = defaultoptions
        # we use the same options for both codes, inpgen resources get overridden
        # and queue does not matter in case of direct scheduler

        # extend options given by user using defaults
        for key, val in defaultoptions.items():
            options[key] = options.get(key, val)
        self.ctx.options = options

        self.ctx.max_number_runs = self.ctx.wf_dict.get('fleur_runmax', 4)
        self.ctx.description_wf = self.inputs.get('description', '') + '|fleur_scf_wc|'
        self.ctx.label_wf = self.inputs.get('label', 'fleur_scf_wc')
        self.ctx.default_itmax = self.ctx.wf_dict.get('itmax_per_run', 30)

        # return para/vars
        self.ctx.successful = True
        self.ctx.parse_last = True
        self.ctx.distance = []
        self.ctx.all_forces = []
        self.ctx.total_energy = []
        self.ctx.energydiff = 10000
        self.ctx.forcediff = 10000
        self.ctx.last_charge_density = 10000
        self.ctx.warnings = []
        # "debug": {},
        self.ctx.errors = []
        self.ctx.info = []
        self.ctx.possible_info = [
            'Consider providing more resources',
            'Consider providing a lot more resources',
            'Consider changing the mixing scheme',
        ]
        self.ctx.fleurinp = None
        self.ctx.formula = ''
        self.ctx.total_wall_time = 0

    def validate_input(self):
        """
        # validate input and find out which path (1, or 2) to take
        # return True means run inpgen if false run fleur directly
        """
        extra_keys = []
        for key in self.ctx.wf_dict.keys():
            if key not in self._default_wf_para.keys():
                extra_keys.append(key)
        if extra_keys:
            error = 'ERROR: input wf_parameters for SCF contains extra keys: {}'.format(extra_keys)
            self.report(error)
            return self.exit_codes.ERROR_INVALID_INPUT_PARAM

        inputs = self.inputs
        if 'fleurinp' in inputs:
            self.ctx.run_inpgen = False
            if 'structure' in inputs:
                error = 'ERROR: structure input is not needed because Fleurinp was given'
                self.report(error)
                return self.exit_codes.ERROR_INVALID_INPUT_CONFIG
            if 'inpgen' in inputs:
                error = 'ERROR: inpgen code is not needed input because Fleurinp was given'
                self.report(error)
                return self.exit_codes.ERROR_INVALID_INPUT_CONFIG
            if 'calc_parameters' in inputs:
                error = 'ERROR: calc_parameters input is not needed because Fleurinp was given'
                self.report(error)
                return self.exit_codes.ERROR_INVALID_INPUT_CONFIG
            if 'remote_data' in inputs:
                warning = ('WARNING: Only initial charge density will be copied from the'
                           'given remote folder because fleurinp is given.')
                self.report(warning)
        elif 'structure' in inputs:
            self.ctx.run_inpgen = True
            if not 'inpgen' in inputs:
                error = 'ERROR: StructureData was provided, but no inpgen code was provided'
                self.report(error)
                return self.exit_codes.ERROR_INVALID_INPUT_CONFIG
            if 'remote_data' in inputs:
                warning = ('WARNING: Only initial charge density will be copied from the'
                           'given remote folder because fleurinp is given.')
                self.report(warning)
        elif 'remote_data' in inputs:
            self.ctx.run_inpgen = False
        else:
            error = 'ERROR: No StructureData nor FleurinpData nor RemoteData was provided'
            return self.exit_codes.ERROR_INVALID_INPUT_CONFIG

        if 'inpgen' in inputs:
            try:
                test_and_get_codenode(inputs.inpgen, 'fleur.inpgen', use_exceptions=True)
            except ValueError:
                error = ('The code you provided for inpgen of FLEUR does not use the plugin fleur.inpgen')
                return self.exit_codes.ERROR_INVALID_CODE_PROVIDED

        if 'fleur' in inputs:
            try:
                test_and_get_codenode(inputs.fleur, 'fleur.fleur', use_exceptions=True)
            except ValueError:
                error = ('The code you provided for FLEUR does not use the plugin fleur.fleur')
                return self.exit_codes.ERROR_INVALID_CODE_PROVIDED

        # check the mode in wf_dict
        mode = self.ctx.wf_dict.get('mode')
        if mode not in ['force', 'density', 'energy', 'gw']:
            error = ('ERROR: Wrong mode of convergence' + ": one of 'force', 'density', 'energy' or 'gw' was expected.")
            return self.exit_codes.ERROR_INVALID_INPUT_PARAM

        max_iters = self.ctx.wf_dict.get('itmax_per_run')
        if max_iters <= 1:
            error = ("ERROR: 'itmax_per_run' should be equal at least 2")
            return self.exit_codes.ERROR_INVALID_INPUT_PARAM

        # check format of inpxml_changes
        fchanges = self.ctx.wf_dict.get('inpxml_changes', [])
        if fchanges:
            for change in fchanges:
                # somehow the tuple type gets destroyed on the way and becomes a list
                if (not isinstance(change, tuple)) and (not isinstance(change, list)):
                    error = ('ERROR: Wrong Input inpxml_changes wrong format of'
                             ': {} should be tuple of 2. I abort'.format(change))
                    return self.exit_codes.ERROR_INVALID_INPUT_PARAM
        return

    def fleurinpgen_needed(self):
        """
        Returns True if inpgen calculation has to be submitted
        before fleur calculations
        """
        return self.ctx.run_inpgen

    def run_fleurinpgen(self):
        """
        run the inpgen
        """

        ## prepare inputs for inpgen
        structure = self.inputs.structure
        self.ctx.formula = structure.get_formula()
        label = 'scf: inpgen'
        description = '{} inpgen on {}'.format(self.ctx.description_wf, self.ctx.formula)

        inpgencode = self.inputs.inpgen

        if 'calc_parameters' in self.inputs:
            params = self.inputs.calc_parameters
        else:
            params = None

        if 'settings_inpgen' in self.inputs:
            settings = self.inputs.settings_inpgen
        else:
            settings = None

        # If given kpt_dist has prio over given calc_parameters
        kpt_dist = self.ctx.wf_dict.get('kpoints_distance', None)
        if kpt_dist is not None:
            cf_para_kpt = Dict(
                dict={
                    'distance': kpt_dist,
                    'force_parity': self.ctx.wf_dict.get('kpoints_force_parity', False),
                    'force_even': self.ctx.wf_dict.get('kpoints_force_even', False),
                    'force_odd': self.ctx.wf_dict.get('kpoints_force_odd', False)
                })
            inputs = {
                'structure': structure,
                'calc_parameters': params,
                'cf_para': cf_para_kpt,
                'metadata': {
                    'call_link_label': 'create_kpoints_from_distance'
                }
            }
            params = create_kpoints_from_distance_parameter(**inputs)

        options = {
            'max_wallclock_seconds': int(self.ctx.options.get('max_wallclock_seconds')),
            'resources': self.ctx.options.get('resources'),
            'queue_name': self.ctx.options.get('queue_name', '')
        }

        inputs_build = get_inputs_inpgen(structure,
                                         inpgencode,
                                         options,
                                         label,
                                         description,
                                         settings=settings,
                                         params=params)

        # Launch inpgen
        self.report('INFO: run inpgen')
        future = self.submit(inputs_build)

        return ToContext(inpgen=future)

    def change_fleurinp(self):
        """
        This routine sets somethings in the fleurinp file before running a fleur
        calculation.
        """
        self.report('INFO: run change_fleurinp')

        inputs = self.inputs

        # Has to never crash because corresponding check was done in validate function
        if self.ctx.fleurinp:  # something was already changed
            return
        elif 'fleurinp' in inputs:
            fleurin = self.inputs.fleurinp
        elif 'structure' in inputs:
            if not self.ctx['inpgen'].is_finished_ok:
                error = 'Inpgen calculation failed'
                self.control_end_wc(error)
                return self.exit_codes.ERROR_INPGEN_CALCULATION_FAILED
            fleurin = self.ctx['inpgen'].outputs.fleurinpData
        elif 'remote_data' in inputs:
            # In this case only remote_data for input structure is given
            # fleurinp data has to be generated from the remote inp.xml file to use change_fleurinp
            fleurin = get_fleurinp_from_remote_data(self.inputs.remote_data, store=True)
            self.report(f'INFO: generated FleurinpData from files {fleurin}')

        wf_dict = self.ctx.wf_dict
        force_dict = wf_dict.get('force_dict')
        converge_mode = wf_dict.get('mode')
        fchanges = wf_dict.get('inpxml_changes', [])

        fleurmode = FleurinpModifier(fleurin)

        # set proper convergence parameters in inp.xml
        if converge_mode == 'density':
            dist = wf_dict.get('density_converged')
            fleurmode.set_inpchanges({'itmax': self.ctx.default_itmax, 'minDistance': dist})
        elif converge_mode == 'force':
            force_converged = wf_dict.get('force_converged')
            dist = wf_dict.get('density_converged')
            fleurmode.set_inpchanges({
                'itmax': self.ctx.default_itmax,
                'minDistance': dist,
                'force_converged': force_converged,
                'l_f': True,
                'qfix': force_dict.get('qfix'),
                'forcealpha': force_dict.get('forcealpha'),
                'forcemix': force_dict.get('forcemix')
            })
        elif converge_mode == 'energy':
            dist = 0.0
            fleurmode.set_inpchanges({'itmax': self.ctx.default_itmax, 'minDistance': dist})

<<<<<<< HEAD
        elif converge_mode =='gw':
            dist = 0.0
            fleurmode.set_inpchanges(
                {'itmax': self.ctx.default_itmax, 'minDistance': dist, 'gw':1})
            if 'settings' in self.inputs:
                self.inputs.settings.append({'additional_retrieve_list':['basis.hdf','pot.hdf','ecore']})
                self.inputs.settings.append({'additional_remotecopy_list':['basis.hdf','pot.hdf','ecore']})
            else:
                self.inputs.settings = {'additional_retrieve_list':['basis.hdf','pot.hdf','ecore'],
                                        'additional_remotecopy_list':['basis.hdf','pot.hdf','ecore']}                

        avail_ac_dict = fleurmode.get_avail_actions()

=======
>>>>>>> 535f199f
        # apply further user dependend changes
        if fchanges:
            try:
                fleurmode.add_task_list(fchanges)
            except (ValueError, TypeError) as exc:
                error = ('ERROR: Changing the inp.xml file failed. Tried to apply inpxml_changes'
                         f', which failed with {exc}. I abort, good luck next time!')
                self.control_end_wc(error)
                return self.exit_codes.ERROR_CHANGING_FLEURINPUT_FAILED

        # validate?
        try:
            fleurmode.show(display=False, validate=True)
        except etree.DocumentInvalid:
            error = ('ERROR: input, user wanted inp.xml changes did not validate')
            self.report(error)
            return self.exit_codes.ERROR_INVALID_INPUT_FILE

        # apply
        out = fleurmode.freeze()
        self.ctx.fleurinp = out
        return

    def run_fleur(self):
        """
        run a FLEUR calculation
        """
        self.report('INFO: run FLEUR')

        status = self.change_fleurinp()
        if status:
            return status

        fleurin = self.ctx.fleurinp

        if 'settings' in self.inputs:
            settings = self.inputs.settings
        else:
            settings = None

        if self.ctx['last_base_wc']:
            # will this fail if fleur before failed? try needed?
            remote = self.ctx['last_base_wc'].outputs.remote_folder
        elif 'remote_data' in self.inputs:
            remote = self.inputs.remote_data
        else:
            remote = None

        label = ' '
        description = ' '
        if self.ctx.formula:
            label = 'scf: fleur run {}'.format(self.ctx.loop_count + 1)
            description = '{} fleur run {} on {}'.format(self.ctx.description_wf, self.ctx.loop_count + 1,
                                                         self.ctx.formula)
        else:
            label = 'scf: fleur run {}'.format(self.ctx.loop_count + 1)
            description = '{} fleur run {}, fleurinp given'.format(self.ctx.description_wf, self.ctx.loop_count + 1)

        code = self.inputs.fleur
        options = self.ctx.options.copy()

        inputs_builder = get_inputs_fleur(code,
                                          remote,
                                          fleurin,
                                          options,
                                          label,
                                          description,
                                          settings,
                                          add_comp_para=self.ctx.wf_dict['add_comp_para'])
        future = self.submit(FleurBaseWorkChain, **inputs_builder)
        self.ctx.loop_count = self.ctx.loop_count + 1
        self.report('INFO: run FLEUR number: {}'.format(self.ctx.loop_count))
        self.ctx.calcs.append(future)

        return ToContext(last_base_wc=future)

    def inspect_fleur(self):
        """
        Analyse the results of the previous Calculation (Fleur or inpgen),
        checking whether it finished successfully or if not, troubleshoot the
        cause and adapt the input parameters accordingly before
        restarting, or abort if unrecoverable error was found
        """

        self.report('INFO: inspect FLEUR')
        try:
            base_wc = self.ctx.last_base_wc
        except AttributeError:
            self.ctx.parse_last = False
            error = 'ERROR: Something went wrong I do not have a last calculation'
            self.control_end_wc(error)
            return self.exit_codes.ERROR_FLEUR_CALCULATION_FAILED

        exit_status = base_wc.exit_status
        if not base_wc.is_finished_ok:
            error = ('ERROR: Last Fleur calculation failed ' 'with exit status {}'.format(exit_status))
            self.control_end_wc(error)
            return self.exit_codes.ERROR_FLEUR_CALCULATION_FAILED
        else:
            self.ctx.parse_last = True

    def get_res(self):
        """
        Check how the last Fleur calculation went
        Parse some results.
        """
        self.report('INFO: get results FLEUR')

        mode = self.ctx.wf_dict.get('mode')
        if self.ctx.parse_last:
            last_base_wc = self.ctx.last_base_wc
            fleur_calcjob = load_node(find_last_submitted_calcjob(last_base_wc))
            walltime = last_base_wc.outputs.output_parameters.dict.walltime

            if isinstance(walltime, int):
                self.ctx.total_wall_time = self.ctx.total_wall_time + walltime
            with fleur_calcjob.outputs.retrieved.open(fleur_calcjob.process_class._OUTXML_FILE_NAME, 'r') as outxmlfile:
                output_dict = outxml_parser(outxmlfile,
                                            minimal_mode=True,
                                            list_return=True,
                                            iteration_to_parse='all',
                                            ignore_validation=True)

            energies = output_dict.get('energy_hartree', [])
            if energies is not None:
                self.ctx.total_energy.extend(energies)

            if 'overall_density_convergence' in output_dict:
                distances = output_dict['overall_density_convergence']
            else:
                distances = output_dict.get('density_convergence', [])

            if distances is not None:
                self.ctx.distance.extend(distances)

            if mode == 'force':
                forces = output_dict.get('force_atoms', [])
                if forces is not None:
                    for force_iter in forces:
                        self.ctx.all_forces.append([force for atom, force in force_iter])

        else:
            errormsg = 'ERROR: scf wc was not successful, check log for details'
            self.control_end_wc(errormsg)
            return self.exit_codes.ERROR_FLEUR_CALCULATION_FAILED

        if not self.ctx.distance:
            # if fleur relaxes an already converged crystal it stops directly
            if mode == 'force':
                self.report('INFO: System already force converged, could not extract distance.')
                self.ctx.last_charge_density = None
            else:
                errormsg = 'ERROR: did not manage to extract charge density from the calculation'
                self.control_end_wc(errormsg)
                return self.exit_codes.ERROR_FLEUR_CALCULATION_FAILED
        else:
            self.ctx.last_charge_density = self.ctx.distance[-1]

    def condition(self):
        """
        check convergence condition
        """
        self.report('INFO: checking condition FLEUR')
        mode = self.ctx.wf_dict.get('mode')

        energy = self.ctx.total_energy
        if len(energy) >= 2:
            self.ctx.energydiff = abs(energy[-1] - energy[-2])

        if mode == 'force':
            forces = self.ctx.all_forces
            if len(forces) >= 2:
                self.ctx.forcediff = max(
                    [abs(forces[-1][i][k] - forces[-2][i][k]) for i in range(len(forces[-1])) for k in range(3)])
        else:
            self.ctx.forcediff = 'can not be determined'

        if mode == 'density':
            if self.ctx.wf_dict.get('density_converged') >= self.ctx.last_charge_density:
                return False
        elif mode == 'energy' or 'gw':
            if self.ctx.wf_dict.get('energy_converged') >= self.ctx.energydiff:
                return False
        elif mode == 'force':
            try:
                _ = self.ctx.last_base_wc.outputs.relax_parameters
            except NotExistent:
                pass
            else:
                return False

        if self.ctx.loop_count >= self.ctx.max_number_runs:
            self.ctx.reached_conv = False
            return False

        return True

    def return_results(self):
        """
        return the results of the calculations
        This should run through and produce output nodes even if everything failed,
        therefore it only uses results from context.
        """
        if self.ctx.last_base_wc:
            try:
                last_calc_uuid = find_last_submitted_calcjob(self.ctx.last_base_wc)
            except NotExistent:
                last_calc_uuid = None
        else:
            last_calc_uuid = None

        try:  # if something failed, we still might be able to retrieve something
            last_calc_out = self.ctx.last_base_wc.outputs.output_parameters
            retrieved = self.ctx.last_base_wc.outputs.retrieved
            last_calc_out_dict = last_calc_out.get_dict()
        except (NotExistent, AttributeError):
            last_calc_out = None
            last_calc_out_dict = {}
            retrieved = None

        outputnode_dict = {}
        outputnode_dict['workflow_name'] = self.__class__.__name__
        outputnode_dict['workflow_version'] = self._workflowversion
        outputnode_dict['material'] = self.ctx.formula
        outputnode_dict['conv_mode'] = self.ctx.wf_dict.get('mode')
        outputnode_dict['loop_count'] = self.ctx.loop_count
        outputnode_dict['iterations_total'] = last_calc_out_dict.get('number_of_iterations_total', None)
        outputnode_dict['distance_charge'] = self.ctx.last_charge_density
        outputnode_dict['distance_charge_all'] = self.ctx.distance
        outputnode_dict['total_energy'] = last_calc_out_dict.get('energy_hartree', None)
        outputnode_dict['total_energy_all'] = self.ctx.total_energy
        outputnode_dict['force_diff_last'] = self.ctx.forcediff
        outputnode_dict['force_largest'] = last_calc_out_dict.get('force_largest', None)
        outputnode_dict['distance_charge_units'] = 'me/bohr^3'
        outputnode_dict['total_energy_units'] = 'Htr'
        outputnode_dict['last_calc_uuid'] = last_calc_uuid
        outputnode_dict['total_wall_time'] = self.ctx.total_wall_time
        outputnode_dict['total_wall_time_units'] = 's'
        outputnode_dict['info'] = self.ctx.info
        outputnode_dict['warnings'] = self.ctx.warnings
        outputnode_dict['errors'] = self.ctx.errors

        if self.ctx.successful and self.ctx.reached_conv:
            if len(self.ctx.total_energy) <= 1:  # then len(self.ctx.all_forces) <= 1 too
                self.report('STATUS: Done, the convergence criteria are reached.\n'
                            'INFO: The charge density of the FLEUR calculation '
                            'converged after {} FLEUR runs, {} iterations and {} sec '
                            'walltime to {} "me/bohr^3" \n'
                            'INFO: Did not manage to get energy and largest force difference '
                            'between two last iterations, probably converged in a single iteration'
                            ''.format(self.ctx.loop_count, last_calc_out_dict.get('number_of_iterations_total', None),
                                      self.ctx.total_wall_time, outputnode_dict['distance_charge']))
            else:
                self.report('STATUS: Done, the convergence criteria are reached.\n'
                            'INFO: The charge density of the FLEUR calculation '
                            'converged after {} FLEUR runs, {} iterations and {} sec '
                            'walltime to {} "me/bohr^3" \n'
                            'INFO: The total energy difference of the last two iterations '
                            'is {} Htr and largest force difference is {} Htr/bohr'
                            ''.format(self.ctx.loop_count, last_calc_out_dict.get('number_of_iterations_total',
                                                                                  None), self.ctx.total_wall_time,
                                      outputnode_dict['distance_charge'], self.ctx.energydiff, self.ctx.forcediff))
        elif self.ctx.successful and not self.ctx.reached_conv:
            if len(self.ctx.total_energy) <= 1:  # then len(self.ctx.all_forces) <= 1 too
                self.report('STATUS/WARNING: Done, the maximum number of runs '
                            'was reached.\n INFO: The '
                            'charge density of the FLEUR calculation, '
                            'after {} FLEUR runs, {} iterations and {} sec '
                            'walltime is {} "me/bohr^3"\n'
                            'INFO: can not extract energy and largest force difference between'
                            ' two last iterations, probably converged in a single iteration'
                            ''.format(self.ctx.loop_count, last_calc_out_dict.get('number_of_iterations_total', None),
                                      self.ctx.total_wall_time, outputnode_dict['distance_charge']))
            else:
                self.report('STATUS/WARNING: Done, the maximum number of runs '
                            'was reached.\n INFO: The '
                            'charge density of the FLEUR calculation, '
                            'after {} FLEUR runs, {} iterations and {} sec '
                            'walltime is {} "me/bohr^3"\n'
                            'INFO: The total energy difference of the last two iterations '
                            'is {} Htr and largest force difference is {} Htr/bohr\n'
                            ''.format(self.ctx.loop_count, last_calc_out_dict.get('number_of_iterations_total',
                                                                                  None), self.ctx.total_wall_time,
                                      outputnode_dict['distance_charge'], self.ctx.energydiff, self.ctx.forcediff))
        else:  # Termination ok, but not converged yet...
            if self.ctx.abort:  # some error occurred, do not use the output.
                self.report('STATUS/ERROR: I abort, see logs and ' 'errors/warning/hints in output_scf_wc_para')

        outputnode_t = Dict(dict=outputnode_dict)
        # this is unsafe so far, because last_calc_out could not exist...
        if last_calc_out:
            outdict = create_scf_result_node(outpara=outputnode_t,
                                             last_calc_out=last_calc_out,
                                             last_calc_retrieved=retrieved)
        else:
            outdict = create_scf_result_node(outpara=outputnode_t)

        # Now it always returns changed fleurinp that was actually used in the calculation
        if self.ctx.fleurinp is not None:
            outdict['fleurinp'] = self.ctx.fleurinp

        if last_calc_out:
            outdict['last_fleur_calc_output'] = last_calc_out

        #outdict['output_scf_wc_para'] = outputnode
        for link_name, node in outdict.items():
            self.out(link_name, node)

        if not self.ctx.reached_conv:
            return self.exit_codes.ERROR_DID_NOT_CONVERGE

    def control_end_wc(self, errormsg):
        """
        Controlled way to shutdown the workchain. will initialize the output nodes
        The shutdown of the workchain will has to be done afterwards
        """
        self.ctx.successful = False
        self.ctx.abort = True
        self.report(errormsg)  # because return_results still fails somewhen
        self.ctx.errors.append(errormsg)
        self.return_results()


@cf
def create_scf_result_node(**kwargs):
    """
    This is a pseudo wf, to create the right graph structure of AiiDA.
    This wokfunction will create the output node in the database.
    It also connects the output_node to all nodes the information commes from.
    So far it is just also parsed in as argument, because so far we are to lazy
    to put most of the code overworked from return_results in here.
    """
    for key, val in kwargs.items():
        if key == 'outpara':  # should be always there
            outpara = val
    outdict = {}
    outputnode = outpara.clone()
    outputnode.label = 'output_scf_wc_para'
    outputnode.description = ('Contains self-consistency results and information of an fleur_scf_wc run.')

    outdict['output_scf_wc_para'] = outputnode
    # copy, because we rather produce the same node twice then have a circle in the database for now
    #output_para = args[0]
    # return {'output_eos_wc_para'}
    return outdict<|MERGE_RESOLUTION|>--- conflicted
+++ resolved
@@ -427,7 +427,6 @@
             dist = 0.0
             fleurmode.set_inpchanges({'itmax': self.ctx.default_itmax, 'minDistance': dist})
 
-<<<<<<< HEAD
         elif converge_mode =='gw':
             dist = 0.0
             fleurmode.set_inpchanges(
@@ -439,10 +438,6 @@
                 self.inputs.settings = {'additional_retrieve_list':['basis.hdf','pot.hdf','ecore'],
                                         'additional_remotecopy_list':['basis.hdf','pot.hdf','ecore']}                
 
-        avail_ac_dict = fleurmode.get_avail_actions()
-
-=======
->>>>>>> 535f199f
         # apply further user dependend changes
         if fchanges:
             try:
