

include aiida_fleur/fleur_schema/input/*/*.xsd
include aiida_fleur/tests/run*
recursive-include aiida_fleur/tests/files/ *
include setup.json
include setup_requirements.txt
include AUTHORS.txt
include CHANGELOG.md
<<<<<<< HEAD
include LICENSE
include README.md
=======
include LICENSE.txt
recursive-include docs *
>>>>>>> 4540e1b1
<|MERGE_RESOLUTION|>--- conflicted
+++ resolved
@@ -7,10 +7,6 @@
 include setup_requirements.txt
 include AUTHORS.txt
 include CHANGELOG.md
-<<<<<<< HEAD
 include LICENSE
 include README.md
-=======
-include LICENSE.txt
-recursive-include docs *
->>>>>>> 4540e1b1
+recursive-include docs *