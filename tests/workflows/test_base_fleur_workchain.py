--- conflicted
+++ resolved
@@ -263,16 +263,12 @@
     path = os.path.abspath(os.path.join(aiida_path, '../tests/files/outxml/tmp'))
     remote_before = generate_remote_data(fleur.computer, path).store()
 
-<<<<<<< HEAD
-    inputs = {'code': fleur, 'fleurinp': fleurinp, 'parent_folder': remote_before, 'options': Dict(default_options)}
-=======
     inputs = {
         'code': fleur,
         'fleurinp': fleurinp,
         'parent_folder': remote_before,
         'options': Dict(default_options)
     }
->>>>>>> fab0a423
 
     process = generate_workchain_base(exit_code=FleurCalculation.exit_codes.ERROR_TIME_LIMIT, inputs=inputs)
     process.setup()
@@ -305,16 +301,12 @@
     path = os.path.abspath(os.path.join(aiida_path, '../tests/files/outxml/tmp'))
     remote_before = generate_remote_data(fleur.computer, path).store()
 
-<<<<<<< HEAD
-    inputs = {'code': fleur, 'fleurinp': fleurinp, 'parent_folder': remote_before, 'options': Dict(default_options)}
-=======
     inputs = {
         'code': fleur,
         'fleurinp': fleurinp,
         'parent_folder': remote_before,
         'options': Dict(default_options)
     }
->>>>>>> fab0a423
 
     process = generate_workchain_base(exit_code=FleurCalculation.exit_codes.ERROR_TIME_LIMIT, inputs=inputs)
     process.setup()
@@ -358,16 +350,12 @@
     remote_before.add_incoming(prev_calc, link_type=LinkType.CREATE, link_label='remote_folder')
     remote_before.store()
 
-<<<<<<< HEAD
-    inputs = {'code': fleur, 'fleurinp': fleurinp, 'parent_folder': remote_before, 'options': Dict(default_options)}
-=======
     inputs = {
         'code': fleur,
         'fleurinp': fleurinp,
         'parent_folder': remote_before,
         'options': Dict(default_options)
     }
->>>>>>> fab0a423
 
     process = generate_workchain_base(exit_code=FleurCalculation.exit_codes.ERROR_TIME_LIMIT, inputs=inputs)
     process.setup()
